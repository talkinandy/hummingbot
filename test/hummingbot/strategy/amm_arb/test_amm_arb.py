--- conflicted
+++ resolved
@@ -10,25 +10,15 @@
     Clock,
     ClockMode
 )
-<<<<<<< HEAD
 from hummingbot.core.data_type.common import OrderType
-=======
->>>>>>> 2f1e2090
 from hummingbot.core.data_type.trade_fee import AddedToCostTradeFee
 from hummingbot.core.event.event_logger import EventLogger
 from hummingbot.core.event.events import (
     BuyOrderCompletedEvent,
     BuyOrderCreatedEvent,
     MarketEvent,
-<<<<<<< HEAD
     SellOrderCreatedEvent,
     SellOrderCompletedEvent)
-=======
-    OrderType,
-    SellOrderCompletedEvent,
-    SellOrderCreatedEvent,
-)
->>>>>>> 2f1e2090
 from hummingbot.core.network_iterator import NetworkStatus
 from hummingbot.core.utils.tracking_nonce import get_tracking_nonce
 from hummingbot.logger.struct_logger import METRICS_LOG_LEVEL
