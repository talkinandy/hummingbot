--- conflicted
+++ resolved
@@ -5,11 +5,8 @@
 import { Uniswap } from '../connectors/uniswap/uniswap';
 import { UniswapLP } from '../connectors/uniswap/uniswap.lp';
 import { Pangolin } from '../connectors/pangolin/pangolin';
-<<<<<<< HEAD
 import { Quickswap } from '../connectors/quickswap/quickswap';
-=======
 import { Ethereumish, Uniswapish, UniswapLPish } from './common-interfaces';
->>>>>>> f37e9a31
 import { Traderjoe } from '../connectors/traderjoe/traderjoe';
 import { Sushiswap } from '../connectors/sushiswap/sushiswap';
 
@@ -37,17 +34,13 @@
   let connectorInstance: Uniswapish | UniswapLPish;
   if (chain === 'ethereum' && connector === 'uniswap') {
     connectorInstance = Uniswap.getInstance(chain, network);
-<<<<<<< HEAD
-  else if (chain === 'polygon' && connector === 'quickswap')
+  } else if (chain === 'polygon' && connector === 'quickswap') {
     connectorInstance = Quickswap.getInstance(chain, network);
-  else if (chain === 'avalanche' && connector === 'pangolin')
-=======
   } else if (chain === 'ethereum' && connector === 'sushiswap') {
     connectorInstance = Sushiswap.getInstance(chain, network);
   } else if (chain === 'ethereum' && connector === 'uniswapLP') {
     connectorInstance = UniswapLP.getInstance(chain, network);
   } else if (chain === 'avalanche' && connector === 'pangolin') {
->>>>>>> f37e9a31
     connectorInstance = Pangolin.getInstance(chain, network);
   } else if (chain === 'avalanche' && connector === 'traderjoe') {
     connectorInstance = Traderjoe.getInstance(chain, network);
