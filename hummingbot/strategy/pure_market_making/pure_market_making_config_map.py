--- conflicted
+++ resolved
@@ -3,12 +3,8 @@
     is_exchange,
     is_valid_market_trading_pair,
     is_valid_percent,
-<<<<<<< HEAD
-    is_valid_expiration
-=======
     is_valid_expiration,
     is_valid_bool
->>>>>>> 163403f1
 )
 from hummingbot.client.settings import (
     required_exchanges,
@@ -59,15 +55,6 @@
         ConfigVar(key="primary_market_trading_pair",
                   prompt=maker_trading_pair_prompt,
                   validator=is_valid_maker_market_trading_pair),
-<<<<<<< HEAD
-    "mode":
-        ConfigVar(key="mode",
-                  prompt="Enter quantity of bid/ask orders per side (single/multiple) (Default is single) >>> ",
-                  type_str="str",
-                  validator=lambda v: v in {"single", "multiple"},
-                  default="single"),
-=======
->>>>>>> 163403f1
     "bid_place_threshold":
         ConfigVar(key="bid_place_threshold",
                   prompt="How far away from the mid price do you want to place the "
@@ -80,18 +67,6 @@
                          "first ask order? (Enter 0.01 to indicate 1%) >>> ",
                   type_str="decimal",
                   validator=is_valid_percent),
-<<<<<<< HEAD
-    "expiration_seconds":
-        ConfigVar(key="expiration_seconds",
-                  prompt="How long should your limit orders remain valid until they "
-                         "expire and are replaced? (Minimum / Default is 130 seconds) >>> ",
-                  default=130.0,
-                  required_if=lambda: using_exchange("radar_relay")() or
-                  (using_exchange("bamboo_relay")() and not using_bamboo_coordinator_mode()),
-                  type_str="float",
-                  validator=is_valid_expiration),
-=======
->>>>>>> 163403f1
     "cancel_order_wait_time":
         ConfigVar(key="cancel_order_wait_time",
                   prompt="How often do you want to cancel and replace bids and asks "
@@ -160,11 +135,7 @@
                   default=0.01),
     "inventory_skew_enabled":
         ConfigVar(key="inventory_skew_enabled",
-<<<<<<< HEAD
-                  prompt="Would you like to enable inventory skew? (y/n) (Default is no) >>> ",
-=======
                   prompt="Would you like to enable inventory skew? (Yes/No) >>> ",
->>>>>>> 163403f1
                   type_str="bool",
                   default=False,
                   validator=is_valid_bool),
@@ -210,11 +181,7 @@
                   validator=is_valid_bool),
     "external_pricing_source": ConfigVar(key="external_pricing_source",
                                          prompt="Would you like to use an external pricing source for mid-market "
-<<<<<<< HEAD
-                                                "price? (y/n) (Default is no) >>> ",
-=======
                                                 "price? (Yes/No) >>> ",
->>>>>>> 163403f1
                                          type_str="bool",
                                          default=False,
                                          validator=is_valid_bool),
