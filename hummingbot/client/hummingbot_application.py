--- conflicted
+++ resolved
@@ -112,9 +112,6 @@
         # gateway variables and monitor
         self._gateway_monitor = GatewayStatusMonitor(self)
 
-        if self.client_config_map.mqtt_bridge.mqtt_autostart:
-            self.start_mqtt()
-
         command_tabs = self.init_command_tabs()
         self.parser: ThrowingArgumentParser = load_parser(self, command_tabs)
         self.app = HummingbotCLI(
@@ -129,10 +126,6 @@
         # MQTT Bridge
         if self.client_config_map.mqtt_bridge.mqtt_autostart:
             self.mqtt_start()
-
-    @property
-    def instance_id(self) -> str:
-        return self.client_config_map.instance_id
 
     @property
     def instance_id(self) -> str:
@@ -327,11 +320,7 @@
         )
         self.markets_recorder.start()
         if self._mqtt is not None:
-<<<<<<< HEAD
-            self._mqtt.start_event_fw()
-=======
             self._mqtt.start_market_events_fw()
->>>>>>> ca4d886f
 
     def _initialize_notifiers(self):
         self.notifiers.extend(
