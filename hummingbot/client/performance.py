--- conflicted
+++ resolved
@@ -54,82 +54,7 @@
         # fees is a dictionary of token and total fee amount paid in that token.
         self.fees: Dict[str, Decimal] = {}
 
-<<<<<<< HEAD
-
-def position_order(open: list, close: list):
-    """
-    Pair open position order with close position orders
-    :param open: a list of orders that may have an open position order
-    :param close: a list of orders that may have an close position order
-    :return: A tuple containing a pair of an open order with a close position order
-    """
-    for o in open:
-        for c in close:
-            if o.position == "OPEN" and c.position == "CLOSE":
-                open.remove(o)
-                close.remove(c)
-                return (o, c)
-    return None
-
-
-def aggregate_position_order(buys: list, sells: list):
-    """
-    Aggregate the amount field for orders with multiple fills
-    :param buys: a list of buy orders
-    :param sells: a list of sell orders
-    :return: 2 lists containing aggregated amounts for buy and sell orders.
-    """
-    aggregated_buys = []
-    aggregated_sells = []
-    for buy in buys:
-        if buy.order_id not in [ag.order_id for ag in aggregated_buys]:
-            aggregate_price = [b.price for b in buys if b.order_id == buy.order_id]
-            aggregate_amount = [b.amount for b in buys if b.order_id == buy.order_id]
-            buy.price = sum(aggregate_price) / len(aggregate_price)
-            buy.amount = sum(aggregate_amount)
-            aggregated_buys.append(buy)
-
-    for sell in sells:
-        if sell.order_id not in [ag.order_id for ag in aggregated_sells]:
-            aggregate_price = [s.price for s in sells if s.order_id == sell.order_id]
-            aggregate_amount = [s.amount for s in sells if s.order_id == sell.order_id]
-            sell.price = sum(aggregate_price) / len(aggregate_price)
-            sell.amount = sum(aggregate_amount)
-            aggregated_sells.append(sell)
-
-    return aggregated_buys, aggregated_sells
-
-
-def derivative_pnl(long: list, short: list):
-    # It is assumed that the amount and leverage for both open and close orders are the same.
-    """
-    Calculates PnL for a close position
-    :param long: a list containing pairs of open and closed long position orders
-    :param short: a list containing pairs of open and closed short position orders
-    :return: A list containing PnL for each closed positions
-    """
-    pnls = []
-    for lg in long:
-        pnls.append((lg[1].price - lg[0].price) * lg[1].amount)
-    for st in short:
-        pnls.append((st[0].price - st[1].price) * st[1].amount)
-    return pnls
-
-
-async def calculate_performance_metrics(exchange: str,
-                                        trading_pair: str,
-                                        trades: List[Any],
-                                        current_balances: Dict[str, Decimal]) -> PerformanceMetrics:
-    """
-    Calculates PnL, fees, Return % and etc...
-    :param exchange: the exchange or connector name
-    :param trading_pair: the trading market to get performance metrics
-    :param trades: the list of TradeFill or Trade object
-    :param current_balances: current user account balance
-    :return: A PerformanceMetrics object
-    """
-
-=======
+
     @classmethod
     async def create(cls, exchange: str,
                      trading_pair: str,
@@ -232,7 +157,6 @@
         return (value // step) * step
 
     @staticmethod
->>>>>>> ce3e1bd4
     def divide(value, divisor):
         value = Decimal(str(value))
         divisor = Decimal(str(divisor))
