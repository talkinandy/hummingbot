--- conflicted
+++ resolved
@@ -1,24 +1,10 @@
 # distutils: sources=['hummingbot/core/cpp/Utils.cpp', 'hummingbot/core/cpp/LimitOrder.cpp', 'hummingbot/core/cpp/OrderExpirationEntry.cpp']
 
+import asyncio
 import math
 import random
-
-from collections import (
-    deque, defaultdict
-)
-
-import asyncio
-import pandas as pd
-
-from cpython cimport PyObject
-from cython.operator cimport(
-    address,
-    dereference as deref,
-    postincrement as inc
-)
+from collections import defaultdict, deque
 from decimal import Decimal
-from libcpp cimport bool as cppbool
-from libcpp.vector cimport vector
 from typing import (
     Dict,
     List,
@@ -26,9 +12,14 @@
     Tuple,
 )
 
+from cpython cimport PyObject
+from cython.operator cimport address, dereference as deref, postincrement as inc
+from libcpp cimport bool as cppbool
+from libcpp.vector cimport vector
+
+from hummingbot.connector.budget_checker import BudgetChecker
+from hummingbot.connector.exchange.paper_trade.trading_pair import TradingPair
 from hummingbot.connector.exchange_base import ExchangeBase
-from hummingbot.connector.exchange.paper_trade.trading_pair import TradingPair
-from hummingbot.connector.budget_checker import BudgetChecker
 from hummingbot.core.clock cimport Clock
 from hummingbot.core.clock import Clock
 from hummingbot.core.data_type.cancellation_result import CancellationResult
@@ -54,16 +45,9 @@
     SellOrderCreatedEvent,
 )
 from hummingbot.core.network_iterator import NetworkStatus
-from hummingbot.core.Utils cimport(
-    getIteratorFromReverseIterator,
-    reverse_iterator
-)
-from hummingbot.core.utils.async_utils import (
-    safe_ensure_future,
-)
+from hummingbot.core.Utils cimport getIteratorFromReverseIterator, reverse_iterator
+from hummingbot.core.utils.async_utils import safe_ensure_future
 from hummingbot.core.utils.estimate_fee import build_trade_fee
-
-from ...budget_checker import BudgetChecker
 
 ptm_logger = None
 s_decimal_0 = Decimal(0)
@@ -466,16 +450,10 @@
 
         adjusted_order_candidate = self._budget_checker.adjust_candidate(order_candidate, all_or_none=False)
 
-        # Fee collateral asset
-        fee_asset = list(adjusted_order_candidate.collateral_dict.keys())[0]
-
         # Base currency acquired, including fees.
         sold_amount = adjusted_order_candidate.order_collateral.amount
         # Quote currency used, including fees.
         acquired_amount = adjusted_order_candidate.potential_returns.amount
-
-        # Fees for buys are in base asset
-        fee_amount = adjusted_order_candidate.collateral_dict[fee_asset]
 
         # It's not possible to fulfill the order, the possible acquired amount is less than requested
         if acquired_amount < amount:
@@ -520,15 +498,8 @@
                                    order_id,
                                    base_asset,
                                    quote_asset,
-<<<<<<< HEAD
-                                   total_base_acquired,
-                                   total_quote_needed,
-=======
-                                   fee_asset,
                                    acquired_amount,
                                    sold_amount,
-                                   fee_amount,
->>>>>>> d61db744
                                    OrderType.MARKET))
 
     cdef c_execute_sell(self, str order_id, str trading_pair_str, object amount):
@@ -561,16 +532,10 @@
 
         adjusted_order_candidate = self._budget_checker.adjust_candidate(order_candidate, all_or_none=False)
 
-        # Fee collateral asset
-        fee_asset = list(adjusted_order_candidate.collateral_dict.keys())[0]
-
         # Base currency used, including fees.
         sold_amount = adjusted_order_candidate.order_collateral.amount
         # Quote currency acquired, including fees.
         acquired_amount = adjusted_order_candidate.potential_returns.amount
-
-        # Fees for sales are in quote asset
-        fee_amount = adjusted_order_candidate.collateral_dict[fee_asset]
 
         # It's not possible to fulfill the order, the possible sold amount is less than requested
         if sold_amount < amount:
@@ -615,10 +580,6 @@
                                     order_id,
                                     base_asset,
                                     quote_asset,
-<<<<<<< HEAD
-=======
-                                    fee_asset,
->>>>>>> d61db744
                                     sold_amount,
                                     acquired_amount,
                                     OrderType.MARKET))
@@ -683,16 +644,10 @@
 
         adjusted_order_candidate = self._budget_checker.adjust_candidate(order_candidate, all_or_none=False)
 
-        # Fee collateral asset
-        fee_asset = list(adjusted_order_candidate.collateral_dict.keys())[0]
-
         # Base currency acquired, including fees.
         sold_amount = adjusted_order_candidate.order_collateral.amount
         # Quote currency used, including fees.
         acquired_amount = adjusted_order_candidate.potential_returns.amount
-
-        # Fees for buys are in base asset
-        fee_amount = adjusted_order_candidate.collateral_dict[fee_asset]
 
         # It's not possible to fulfill the order, the possible acquired amount is less than requested
         if acquired_amount < amount:
@@ -747,15 +702,8 @@
                 order_id,
                 base_asset,
                 quote_asset,
-<<<<<<< HEAD
-                base_asset_traded,
-                quote_asset_traded,
-=======
-                fee_asset,
                 acquired_amount,
                 sold_amount,
-                fee_amount,
->>>>>>> d61db744
                 OrderType.LIMIT
             ))
         self.c_delete_limit_order(limit_orders_map_ptr, map_it_ptr, orders_it)
@@ -788,16 +736,10 @@
 
         adjusted_order_candidate = self._budget_checker.adjust_candidate(order_candidate, all_or_none=False)
 
-        # Fee collateral asset
-        fee_asset = list(adjusted_order_candidate.collateral_dict.keys())[0]
-
         # Base currency used, including fees.
         sold_amount = adjusted_order_candidate.order_collateral.amount
         # Quote currency acquired, including fees.
         acquired_amount = adjusted_order_candidate.potential_returns.amount
-
-        # Fees for sales are in quote asset
-        fee_amount = adjusted_order_candidate.collateral_dict[fee_asset]
 
         # It's not possible to fulfill the order, the possible sold amount is less than requested
         if sold_amount < amount:
@@ -851,15 +793,8 @@
                 order_id,
                 base_asset,
                 quote_asset,
-<<<<<<< HEAD
-                base_asset_traded,
-                quote_asset_traded,
-=======
-                fee_asset,
                 sold_amount,
                 acquired_amount,
-                fee_amount,
->>>>>>> d61db744
                 OrderType.LIMIT
             ))
         self.c_delete_limit_order(limit_orders_map_ptr, map_it_ptr, orders_it)
