--- conflicted
+++ resolved
@@ -1,32 +1,20 @@
-<<<<<<< HEAD
 import zlib
+from decimal import Decimal
 from typing import Any, Dict
 
 from hummingbot.client.config.config_methods import using_exchange
 from hummingbot.client.config.config_var import ConfigVar
-=======
-from decimal import Decimal
-import zlib
-
-from hummingbot.client.config.config_var import ConfigVar
-from hummingbot.client.config.config_methods import using_exchange
 from hummingbot.core.data_type.trade_fee import TradeFeeSchema
 
 DEFAULT_FEES = TradeFeeSchema(
     maker_percent_fee_decimal=Decimal("0.0008"),
     taker_percent_fee_decimal=Decimal("0.0001"),
 )
->>>>>>> 086f52ed
 
 CENTRALIZED = True
 
 EXAMPLE_PAIR = "BTC-USDT"
 
-<<<<<<< HEAD
-DEFAULT_FEES = [0.1, 0.15]
-
-=======
->>>>>>> 086f52ed
 KEYS = {
     "okex_api_key":
         ConfigVar(key="okex_api_key",
