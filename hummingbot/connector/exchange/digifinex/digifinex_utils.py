--- conflicted
+++ resolved
@@ -103,11 +103,8 @@
         )
     )
 
-<<<<<<< HEAD
-=======
     class Config:
         title = "digifinex"
 
->>>>>>> 4991a300
 
 KEYS = DigifinexConfigMap.construct()