name: hummingbot
channels:
  - conda-forge
  - conda-canary
  - defaults
dependencies:
  - appnope=0.1.0=py38_0
  - blas=1.0=openblas
  - blosc=1.16.3=hd9629dc_0
  - bzip2=1.0.8=h1de35cc_0
  - ca-certificates=2020.6.24=0
  - certifi=2020.6.20=py38_0
  - cython=0.29.15=py38h0a44026_0
  - hdf5=1.10.4=hfa1e0ec_0
  - intel-openmp=2019.4=233
  - libcxx=9.0.1=1
  - libedit=3.1.20181209=hb402a30_0
  - libffi=3.2.1=h6de7cb9_1006
  - libgfortran=3.0.1=h93005f0_2
  - libopenblas=0.3.10=h0794777_0
  - lz4-c=1.8.1.2=h1de35cc_0
  - lzo=2.10=h362108e_2
  - mock=4.0.1=py_0
  - ncurses=6.1=h0a44026_1002
  - nomkl=3.0=0
  - nose=1.3.7=py38_2
  - numexpr=2.7.1=py38h9ff8ad3_0
  - numpy=1.18.5=py38h00fe2a6_0
  - numpy-base=1.18.5=py38hc72aeb7_0
  - openssl=1.1.1g=h1de35cc_0
  - pandas=1.0.1=py38h6c726b0_0
  - pip=20.0.2=py_2
  - prompt_toolkit=3.0.3=py_0
  - pygments=2.5.2=py_0
  - pytables=3.6.1=py38h4727e94_0
  - python=3.8.2=hdc38147_4_cpython
  - python-dateutil=2.8.1=py_0
  - pytz=2019.3=py_0
  - readline=8.0=h1de35cc_0
  - setuptools=45.2.0=py38_0
  - six=1.14.0=py38_0
  - snappy=1.1.7=he62c110_3
  - sqlalchemy=1.3.13=py38h1de35cc_0
  - sqlite=3.31.1=ha441bb4_0
  - tk=8.6.10=hbbe82c9_0
  - tzlocal=2.0.0=py38_0
  - ujson=1.35=py38h1de35cc_0
  - wcwidth=0.1.8=py_0
  - wheel=0.34.2=py_1
  - xz=5.2.4=h1de35cc_1001
  - zlib=1.2.11=h0b31af3_1006
  - zstd=1.3.7=h5bba6e5_0
  - pip:
    - 0x-contract-addresses==3.0.0
    - 0x-contract-artifacts==2.0.0
    - 0x-contract-wrappers==2.0.0
    - 0x-json-schemas==2.1.0
    - 0x-order-utils==4.0.0
    - aioconsole==0.1.15
    - aiohttp==3.6.2
    - aiokafka==0.5.2
    - altgraph==0.17
    - appdirs==1.4.3
    - asn1crypto==1.3.0
    - async-timeout==3.0.1
    - attrdict==2.0.1
    - attrs==19.3.0
    - autobahn==20.3.1
    - automat==20.2.0
    - base58==2.0.0
    - bitstring
    - cachetools==4.0.0
    - cffi==1.14.0
    - cfgv==3.1.0
    - chardet==3.0.4
    - coincurve==13.0.0
    - constantly==15.1.0
    - cryptography==2.8
    - cytoolz==0.10.1
    - dateparser==0.7.4
    - decorator==4.4.2
    - deprecated==1.2.7
    - distlib==0.3.0
    - entrypoints==0.3
    - eth-abi==2.1.1
    - eth-account==0.4.0
    - eth-bloom==1.0.3
    - eth-hash==0.2.0
    - eth-keyfile==0.5.1
    - eth-keys==0.2.4
    - eth-rlp==0.1.2
    - eth-typing==2.2.1
    - eth-utils==1.8.4
    - filelock==3.0.12
    - flake8==3.7.9
    - future==0.18.2
    - hexbytes==0.2.0
    - hyperlink==19.0.0
    - identify==1.4.11
    - idna==2.9
    - incremental==17.5.0
    - ipfshttpclient==0.4.12
    - jsonschema==3.2.0
    - kafka-python==1.4.6
    - lru-dict==1.1.6
    - macholib==1.14
    - mccabe==0.6.1
    - multiaddr==0.0.9
    - multidict==4.7.5
    - mypy-extensions==0.4.3
    - netaddr==0.7.19
    - nodeenv==1.3.5
    - objgraph==3.4.1
    - parsimonious==0.8.1
    - pre-commit==2.1.1
    - protobuf==3.11.3
    - psutil==5.7.2
    - pyasn1==0.4.8
    - pyasn1-modules==0.2.8
    - pyblake2
    - pycodestyle==2.5.0
    - pycparser==2.20
    - pycryptodome==3.9.7
    - pyflakes==2.1.1
    - pyhamcrest==2.0.2
    - pyinstaller==3.6
    - pyjwt==1.7.1
    - pyopenssl==19.1.0
    - pyperclip==1.7.0
    - pyrsistent==0.15.7
<<<<<<< HEAD
    - pysha3    
=======
    - pysha3
>>>>>>> 90de2868
    - python-binance==0.7.5
    - python-telegram-bot==12.4.2
    - pyyaml==5.3
    - regex==2020.2.20
    - requests==2.23.0
    - rlp==1.2.0
    - ruamel-yaml==0.16.10
    - ruamel-yaml-clib==0.2.0
    - service-identity==18.1.0
    - stringcase==1.2.0
    - toml==0.10.0
    - toolz==0.10.0
    - tornado==6.0.4
    - twisted==19.10.0
    - txaio==20.1.1
    - urllib3==1.25.8
    - varint==1.0.2
    - virtualenv==20.0.8
    - web3==5.5.1
    - websockets==8.1
    - wrapt==1.12.0
    - yarl==1.4.2
    - zope-interface==4.7.1
    - git+https://github.com/CoinAlpha/python-signalr-client.git
    - https://hummingbot-python.s3-us-west-2.amazonaws.com/hummingsim-20200902-cp38-cp38-macosx_10_9_x86_64.whl
prefix: /Users/martin_kou/anaconda3/envs/hummingbot<|MERGE_RESOLUTION|>--- conflicted
+++ resolved
@@ -128,11 +128,7 @@
     - pyopenssl==19.1.0
     - pyperclip==1.7.0
     - pyrsistent==0.15.7
-<<<<<<< HEAD
-    - pysha3    
-=======
     - pysha3
->>>>>>> 90de2868
     - python-binance==0.7.5
     - python-telegram-bot==12.4.2
     - pyyaml==5.3
